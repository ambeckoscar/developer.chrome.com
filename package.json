{
  "name": "developer.chrome.com",
  "version": "1.0.0",
  "description": "The source for developer.chrome.com",
  "private": true,
  "engines": {
    "node": ">=14"
  },
  "scripts": {
    "algolia": "node ./algolia.js",
    "setup": "npm-run-all clean ignore maybe-sync-external gulp rollup",
    "clean": "rimraf dist",
    "cloud-secrets": "node ./cloud-secrets.js",
    "dev": "npm-run-all setup eleventy --parallel start watch",
    "watch": "npm-run-all --parallel --race gulp:watch rollup:watch eleventy:watch",
    "eleventy:debug": "node --inspect ./node_modules/.bin/eleventy",
    "eleventy:watch": "eleventy --quiet --watch --incremental",
    "eleventy": "eleventy",
    "fix": "gts fix",
    "gulp:watch": "npx gulp watch",
    "gulp": "npx gulp",
    "ignore": "node ./tools/eleventyignore",
    "lint:js": "gts check",
    "lint:md": "remark -q -f site/",
    "lint:scss": "stylelint **/*.scss",
    "lint:types": "tsc --noEmit",
    "lint": "npm-run-all lint:js lint:scss lint:md lint:types",
    "production": "NODE_ENV=production npm-run-all setup eleventy",
    "snapshots": "percy snapshot ./dist/en",
    "percy": "NODE_ENV=production CI=true npm-run-all ignore setup eleventy snapshots",
    "rollup:watch": "chokidar \"site/**/*.js\" -c \"npx rollup -c\"",
    "rollup": "npx rollup -c",
    "stage:personal": "NODE_ENV=production npm run production && gcloud app deploy --project=web-dev-staging --quiet --no-promote",
    "stage": "NODE_ENV=production npm run production && gcloud app deploy --project=web-dev-staging --quiet",
    "start": "node ./server",
    "test:watch": "ava --watch",
    "test": "nyc ava",
    "version-check": "npm run sync-external && node version-check.js",
    "build-external": "node ./external/build-external.js",
    "maybe-sync-external": "node ./external/maybe-sync-external.js",
    "sync-external": "node ./external/sync-external.js"
  },
  "license": "Apache 2.0",
  "dependencies": {
    "@11ty/eleventy": "^1.0.1",
    "@11ty/eleventy-cache-assets": "^2.3.0",
    "@11ty/eleventy-plugin-rss": "^1.1.2",
    "@11ty/eleventy-plugin-syntaxhighlight": "^4.0.0",
    "@google-cloud/cloudbuild": "^2.6.0",
    "@google-cloud/error-reporting": "^2.0.4",
    "@lhci/cli": "^0.7.2",
    "@rollup/plugin-node-resolve": "^8.4.0",
    "@sanity/block-content-to-markdown": "^0.0.5",
    "@sanity/client": "^3.3.3",
    "@sanity/image-url": "^1.0.1",
    "algoliasearch": "^4.6.0",
    "async-transforms": "^1.0.6",
    "cheerio": "^1.0.0-rc.3",
    "chokidar": "^3.5.1",
    "chokidar-cli": "^2.1.0",
    "common-tags": "^1.8.0",
    "compression": "^1.7.4",
    "concurrently": "^5.2.0",
    "csso": "^4.0.3",
    "dotenv": "^8.6.0",
    "escape-string-regexp": "^4.0.0",
    "express": "^4.17.1",
    "glob": "^7.1.7",
    "gorko": "^0.2.1",
<<<<<<< HEAD
    "gray-matter": "^4.0.3",
    "groq": "^2.29.3",
=======
>>>>>>> 0b86274e
    "gulp": "^4.0.2",
    "gulp-imagemin": "^7.1.0",
    "html-minifier": "^4.0.0",
    "iso-639-1": "^2.1.4",
    "js-cookie": "^2.2.1",
    "js-yaml": "^4.1.0",
    "lit-element": "^2.4.0",
    "lit-html": "^1.3.0",
    "lodash.get": "^4.4.2",
    "markdown-it": "^12.3.2",
    "markdown-it-anchor": "^8.1.2",
    "markdown-it-attrs": "^4.1.4",
    "markdown-it-deflist": "^2.1.0",
    "minify-js": "^0.0.4",
    "node-fetch": "^2.6.0",
    "npm-run-all": "^4.1.5",
    "purgecss": "^2.3.0",
    "querystring": "^0.2.0",
    "readdirp": "^3.4.0",
    "redirects-yaml": "^2.0.3",
    "rollup": "^2.22.2",
    "striptags": "^3.1.1",
    "terser": "^5.4.0",
    "typedoc": "^0.22.7",
    "typescript": "^4.4.4",
    "unistore": "^3.5.2",
    "uslug": "^1.0.4",
    "web-vitals": "^3.0.0",
    "webdev-infra": "^1.0.32"
  },
  "devDependencies": {
    "@ava/babel": "^1.0.1",
    "@google-cloud/secret-manager": "^3.2.2",
    "@percy/cli": "^1.1.0",
    "@rollup/plugin-commonjs": "^15.1.0",
    "@rollup/plugin-json": "^4.1.0",
    "@types/cheerio": "^0.22.22",
    "@types/express": "^4.17.13",
    "@types/google.analytics": "^0.0.40",
    "@types/js-yaml": "^4.0.3",
    "@types/node": "^14.17.32",
    "@types/node-fetch": "^2.5.12",
    "@types/tmp": "^0.2.0",
    "ava": "^3.12.1",
    "chalk": "^4.1.0",
    "eslint-plugin-ava": "^12.0.0",
    "gts": "^3.1.0",
    "html-escaper": "^2.0.2",
    "husky": "^4.3.0",
    "mvdir": "^1.0.21",
    "nyc": "^15.1.0",
    "remark-cli": "^8.0.1",
    "remark-frontmatter": "^2.0.0",
    "remark-lint": "^7.0.1",
    "remark-lint-are-links-valid": "^1.0.3",
    "remark-lint-first-heading-level": "^2.0.1",
    "remark-lint-no-duplicate-headings-in-section": "^2.0.2",
    "remark-preset-lint-markdown-style-guide": "^3.0.1",
    "remark-preset-lint-recommended": "^4.0.1",
    "rimraf": "^3.0.2",
    "rollup-plugin-copy": "^3.3.0",
    "rollup-plugin-svg": "^2.0.0",
    "rollup-plugin-terser": "^7.0.2",
    "sass": "^1.30.0",
    "sizeof": "^1.0.0",
    "stylelint": "^13.7.0",
    "stylelint-config-sass-guidelines": "^7.1.0",
    "tmp": "^0.2.1",
    "unified-lint-rule": "^1.0.6",
    "unist-util-visit": "^2.0.3",
    "wicg-inert": "^3.0.3"
  },
  "volta": {
    "node": "16.14.2"
  }
}<|MERGE_RESOLUTION|>--- conflicted
+++ resolved
@@ -67,11 +67,6 @@
     "express": "^4.17.1",
     "glob": "^7.1.7",
     "gorko": "^0.2.1",
-<<<<<<< HEAD
-    "gray-matter": "^4.0.3",
-    "groq": "^2.29.3",
-=======
->>>>>>> 0b86274e
     "gulp": "^4.0.2",
     "gulp-imagemin": "^7.1.0",
     "html-minifier": "^4.0.0",
