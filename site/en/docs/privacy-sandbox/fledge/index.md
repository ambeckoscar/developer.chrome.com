---
layout: 'layouts/doc-post.njk'
title: 'FLEDGE API'
subhead: >
  FLEDGE is a Privacy Sandbox proposal to serve remarketing and custom audience use cases, designed so it cannot be used by third parties to track user browsing behavior across sites.
description: >
  FLEDGE is a Privacy Sandbox proposal to serve remarketing and custom audience use cases, designed so it cannot be used by third parties to track user browsing behavior across sites. The API enables on-device auctions by the browser, to choose relevant ads from websites the user has previously visited.
date: 2022-01-27
<<<<<<< HEAD
updated: 2022-03-22
=======
updated: 2022-03-21
>>>>>>> 7ceb6b5e
authors:
  - samdutton
---

{% YouTube
  id='HkvmYKqnytw'
%}


## Who is this article for?

This article covers the basics of FLEDGE, and explains some underlying concepts, but doesn't go into
much technical detail.

* If you work in **advertising or adtech**, you might want to skip the parts explaining concepts
such as [advertiser](#advertiser) and [publisher](#publisher). [How does FLEDGE work?](#how) should
still be useful.

* If you're a **developer or software engineer**, the [FLEDGE API Developer Guide](/blog/fledge-api) provides more
in-depth technical detail about the proposal.

* [The FLEDGE demo](https://fledge-demo.glitch.me) provides a walkthrough of a basic FLEDGE
deployment.


{% Aside %}
🧐 There is a [glossary](#glossary) of FLEDGE terms at the end of this post, along with information
about how to [engage and share feedback](#engage).
{% endAside %}


{: #what}

## What is FLEDGE?

FLEDGE is a [Privacy Sandbox](/docs/privacy-sandbox/overview) proposal to serve
[remarketing](#remarketing) and custom audience use cases, designed so that it cannot be used by
third parties to track user browsing behavior across sites.

The API enables on-device auctions by the browser, to choose relevant ads from websites the user
has previously visited.

FLEDGE is the first experiment to be implemented in Chromium within the
[TURTLEDOVE](https://github.com/WICG/turtledove) family of proposals. The
[Privacy Sandbox timeline](https://privacysandbox.com/timeline) provides implementation timing
information for FLEDGE and other Privacy Sandbox proposals.


{: #overview}

## FLEDGE in one minute

<br>

<figure class="w-figure">
  {% Img src="image/80mq7dk16vVEg8BBhsVe42n6zn82/XLqHPEchhnDcrXGzbby6.png", alt="Illustration providing
  an overview of each stage of the FLEDGE lifecycle",
  width="800", height="366" %}
  <br>
  <figcaption class="w-figcaption">The FLEDGE lifecycle: <a href="https://wd.imgix.net/image/80mq7dk16vVEg8BBhsVe42n6zn82/XLqHPEchhnDcrXGzbby6.png?auto=format&w=1600"
title="Click to view a larger version of image" target="_blank">view a larger version</a></figcaption>
</figure>

<br>

FLEDGE uses [interest groups](#interest-group-detail) to enable sites to display ads that are
relevant to their users.

For example, when a user visits a website that wants to advertise its products, an interest group
[owner](#interest-group-detail) (such as a [DSP](#dsp) working for the site) can ask the user's
browser to add membership for the interest group. The group owner (in this example, the DSP) does
this by calling the JavaScript function `navigator.joinAdInterestGroup()`. If the call is
successful, the browser records:
* The **name** of the interest group: for example, 'custom-bikes'.
* The **owner** of the interest group: for example, 'https://dsp.example'.
* Interest group **configuration information** to enable the browser to access bidding code, ad
code, and realtime data, if the group's owner is invited to bid in an online ad auction. This
information can be updated later by the interest group owner.

{% Aside %}

There are other use cases for interest groups: see the [examples of owners and types](#interest-group-types).

{% endAside %}

Later, when the user visits a site that sells ad space, the ad space [seller](#seller-detail)
for the site (most likely the site's [SSP](#ssp), or the site itself) can use
FLEDGE to run an ad auction to select the most appropriate ads to display to the user. The seller
calls the `navigator.runAdAuction() `function, providing a list of interest group owners who are
invited to bid. Bidding code is only run for interest groups that the browser is a member of, and
whose owners have been invited to bid.

Bidding code is retrieved from the URL provided in the configuration information for the interest
group. This code must include a `generateBid()` function, which is passed data about the interest
group, and information from the seller, along with contextual data about the page and from the
browser. Each bidder is called a [buyer](#buyer).

When calling the `navigator.runAdAuction()` function, the seller provides code that includes a
`scoreAd()` function. This function is run for each bidder in the auction: to score each of the bids
returned by `generateBid()`. During the ad auction, the bidding code run for each buyer
(`generateBid()`) and the ad scoring code run for the seller (`scoreAd()`) can receive realtime data
from a [trusted server](#trusted-server).

The bid with the highest score wins the auction. The ad associated with the bid is displayed in
a [`<fencedframe>`](#fenced-frame) element, using the ad URL specified by the bid (which must be one of the ad URLs from the list provided in the interest group's configuration information).

To report the auction outcome, the seller's code can include a `reportResult()` function and each
buyer's code can include a `reportWin()` function.


{: #try-fledge}

## How can I try FLEDGE?

* [FLEDGE API developer guide](/blog/fledge-api#try-fledge) describes how to try out
FLEDGE by running Chrome from the command line using
[feature flags](https://www.chromium.org/developers/how-tos/run-chromium-with-flags) to manually
enable the API.

* [fledge-demo.glitch.me](https://fledge-demo.glitch.me/) provides a walkthrough of a basic FLEDGE
deployment across advertiser and publisher sites.

* [The FLEDGE demo video](https://www.youtube.com/watch?v=znDD0gkdJyM&list=PLNYkxOF6rcICntazGfSVKSj5EwuR9w5Nv)
explains how the demo code works, and shows how to use Chrome DevTools for FLEDGE debugging.

{% YouTube
  id='znDD0gkdJyM'
%}



{% Aside %}

Plans for the first FLEDGE [origin trial](/blog/origin-trials/) are
under discussion.

[Proposed First FLEDGE Origin Trial Details](https://github.com/WICG/turtledove/blob/main/Proposed_First_FLEDGE_OT_Details.md)
provides more details about the goals of the trial and what features are proposed for support.

{% endAside %}

{: #user-controls}

## What browser configuration is available?

Users can adjust their participation for Privacy Sandbox trials in Chrome by enabling or disabling
the top-level setting in chrome://settings/privacySandbox.  During initial testing, people will be
able to use this high-level Privacy Sandbox setting to opt out of FLEDGE. Chrome plans to allow
users to see and manage the list of interest groups that they have been added to across the web
sites they have visited.  As with the Privacy Sandbox technologies themselves, user settings may
evolve with feedback from users, regulators and others.

We'll continue to update the available settings in Chrome as the FLEDGE proposal progresses, [based
on tests and feedback](/docs/privacy-sandbox/cds21-update/#collaborate).
In the future, we plan to offer more granular settings to manage FLEDGE and associated data.

API callers can't access group membership when users browse in Incognito mode, and membership is
removed when users clear their site data.


{: #why}

## Why do we need FLEDGE?

Understanding user interests can enable more relevant ads than simply choosing ads based on site
content (contextual targeting) or by using information that the user provided to the site on which
the ad appears (first-party-data targeting).

Traditionally, ad platforms have learned about user interests by tracking their behavior across
sites. Browsers need a way to enable ad platforms to select relevant ads, so content publishers can
get ad revenue, without cross-site tracking.

The FLEDGE experiment aims to move the web platform closer to a state where the user's browser,
on their device—not the advertiser or adtech platforms—holds information about what that person is
interested in.

{% Aside 'warning' %}

Not all features described in this post have been implemented (or fully implemented) in the version
of the FLEDGE API currently being tested in Chrome. The [FLEDGE API developer guide](/blog/fledge-api#try-fledge)
explains what FLEDGE features are currently available for testing in Chrome run from the command line
using [feature flags](https://www.chromium.org/developers/how-tos/run-chromium-with-flags).

We expect the features of FLEDGE will be added over time as work on implementation continues. Once
the API reaches the origin trial stage, we'll provide a regularly-updated list of which parts are
already implemented and what's still in progress.

{% endAside %}

<br>

{: #how}

## How does FLEDGE work?

Here's an example of how a user's interest groups inform ad selection as the user visits different
sites.

In this example, the user visits the website of a custom bike maker and spends some time looking
at different bike models. Later, the user visits a news website and is shown an ad for a new bike
from the bike maker.

### 1. A user visits an advertiser site

{% Img src="image/80mq7dk16vVEg8BBhsVe42n6zn82/lrC3QOqthGpWyI6Ou9Eb.png", alt="Illustration showing
  a person visiting the site of a custom bike maker in a browser on their laptop.",
  width="400", height="190" %}

Imagine that a user visits the website of a custom bike maker (the [advertiser](#advertiser) in
this example) and spends some time on the product page for a handmade steel bike. This provides the
bike maker with a [remarketing](#remarketing) opportunity.

<p style="color: #547fc0; font-size: 4rem; text-align: center;" aria-hidden="true">⬇︎</p>

{: #joinAdInterestGroup}

### 2. The user's browser is asked to add an interest group

{% Img src="image/80mq7dk16vVEg8BBhsVe42n6zn82/vF5beSa9j6VJBTtEcyC1.png",
  alt="Illustration showing a person viewing a site in a browser on their laptop. JavaScript
  code joinAdInterestGroup() is running in the browser.", width="400", height="187" %}

The advertiser's [DSP](#dsp) (or the advertiser itself) makes a JavaScript call
`navigator.joinAdInterestGroup()` to ask the browser to add an interest group to the groups it is a
member of. In this example, the group might be named `custom-bikes`. The interest group owner is
an ad-space buyer in the ad auction described in [step 4](#ad-auction). The owner provides
configuration information to enable the browser to access bidding code, ad code, and
realtime data for the group when an ad auction is run.

<p style="color: #547fc0; font-size: 4rem; text-align: center;" aria-hidden="true">⬇︎</p>

### 3. The user visits a site that sells ad space

{% Img src="image/80mq7dk16vVEg8BBhsVe42n6zn82/95tUp50coQWLsqzxQhgi.png",
  alt="Illustration showing a person visiting a news website in a browser on their laptop. The site
  has an empty ad slot.", width="400", height="182" %}

The user visits a news website (a [**publisher**](#publisher)) that uses FLEDGE to select ads.

<p style="color: #547fc0; font-size: 4rem; text-align: center;" aria-hidden="true">⬇︎</p>

### 4. An ad auction is run in the browser

{% Img src="image/80mq7dk16vVEg8BBhsVe42n6zn82/fP9qHtCjfk8IwrJLtOpo.png",
  alt="Illustration showing a person viewing a news website in a browser on their laptop. An ad
  auction using the FLEDGE API is taking place.", width="500", height="228" %}

An ad auction is run on the user's device to select the most appropriate ad for a specific
available ad space on the publisher site. The code to run the auction is likely to be provided by
the publisher site's [supply-side platform (SSP)](#ssp) or by the site itself.

{% Aside %}

In FLEDGE, the party running an ad auction is called the **seller**.

Parties invited by the seller to bid in the auction are called **buyers**.

Each buyer is an interest group owner: each bid in an auction represents an interest group. In
other words, each bidder is an ad-space buyer and also an interest group owner.

{% endAside %}

Bidding code is run for all of the browser's interest groups—as long as the owner of that group is
on the list of invited bidders passed to `navigator.runAdAuction()`.

The auction is initiated when the seller calls the JavaScript function `navigator.runAdAuction()`.
This function uses code from the seller and each invited bidder. Each bidder's code (from the
URL provided in step 2) must include a `generateBid()` function to submit a bid. This function uses
data about the ad space available in order to choose whether to bid and to calculate a bid amount.
The seller's auction code must include a `scoreAd()` function, which is run once for each bid to
give it a score and choose the most desirable bid.

<p style="color: #547fc0; font-size: 4rem; text-align: center;" aria-hidden="true">⬇︎</p>

### 5. The seller and participating buyers receive realtime data from trusted servers

{% Img src="image/80mq7dk16vVEg8BBhsVe42n6zn82/rn0slzXLZNSzGHMm6w7Y.png",
  alt="Illustration showing a person viewing a news website in a browser on their laptop. An ad
  auction using the FLEDGE API is taking place, with a participant getting data from a trusted
  server.", width="600", height="189" %}

During the ad auction, the ad-space [seller](#seller) or bidding ad-space [buyers](#buyer) may need
to access realtime data. For example, the seller may be required to check that [ad creatives](#creative)
comply with publisher policies, or bidders may need to calculate the remaining budget in an ad
campaign. To meet the privacy requirements of FLEDGE, this data is supplied using
[trusted servers](#trusted-server).

<p style="color: #547fc0; font-size: 4rem; text-align: center;" aria-hidden="true">⬇︎</p>

### 6. The winning ad is displayed

{% Img src="image/80mq7dk16vVEg8BBhsVe42n6zn82/wlkJ84sb3tRjJXHkCDfE.png",
  alt="Illustration showing a person viewing a news website in a browser on their laptop. An ad
  for a bike (20% off) is displayed—with a lock above to show that the ad is displayed in a
  fenced frame.", width="400", height="192" %}

The value returned by `navigator.runAdAuction()` in step 5 is passed to a [fenced frame](#fenced-frame)
for rendering, and the site displays the winning ad. A fenced frame prevents ad code from
interacting with the surrounding page.

<p style="color: #547fc0; font-size: 4rem; text-align: center;" aria-hidden="true">⬇︎</p>

### 7. The auction result is reported

{% Img src="image/80mq7dk16vVEg8BBhsVe42n6zn82/OPSYyEPotB8G1CUeDV0Q.png",
  alt="Illustration representing the result of a FLEDGE ad auction being reported to the ad seller
  and ad buyers.", width="600", height="173" %}

The `reportResult()` and `reportWin()` functions are called in auction code provided by the
[seller](#seller) and the winning buyer respectively, so each has an opportunity to perform logging
and reporting about the auction result.

<p style="color: #547fc0; font-size: 4rem; text-align: center;" aria-hidden="true">⬇︎</p>

### 8. An ad click is reported

{% Img src="image/80mq7dk16vVEg8BBhsVe42n6zn82/rDAkvTMMDjwc7MuMjzqw.png", alt="Illustration showing
a person clicking on an ad for a bike, inside a fenced frame, on a news website, with report
data going to seller and buyers.", width="600", height="220" %}

A click on an ad rendered in a fenced frame is reported. To learn more about how this might work,
see [Fenced Frames Ads Reporting](https://github.com/WICG/turtledove/blob/main/Fenced_Frames_Ads_Reporting.md#reportevent).

<br>


{: #interest-group-detail}

{% Details %}

{% DetailsSummary %}
## What is an interest group?

{% endDetailsSummary %}

A FLEDGE interest group represents a group of people with a common interest, corresponding to a
[remarketing](#remarketing) list.

Every FLEDGE interest group has an owner. Different types of owners will create different types of
interest groups with different use cases.

The owner asks the user's browser to add membership of their interest group by calling the
JavaScript function `navigator.joinAdInterestGroup()`, providing information such as data about ads
relevant to the interest group, and a URL for JavaScript used in bidding. Interest group data
(such as the ads) can be updated, and an interest group can be enabled for up to 30 days.

{% Aside %}

Interest groups stored in the browser can make bids in FLEDGE in-browser auctions, but are not
programmatically 'readable'. In other words there is no navigator.getAdInterestGroups(), as this
would expose cross-site identity.

{% endAside %}

{: #interest-group-types}

The table below provides examples of different types of FLEDGE interest group and owner.

<div class="w-table-wrapper">
  <table class="w-table--top-align">
    <thead>
      <tr>
        <th style="text-align: left; vertical-align: top;">Owner</th>
        <th style="text-align: left; vertical-align: top;">Example</th>
        <th style="text-align: left; vertical-align: top;">Interest</th>
        <th style="text-align: left; vertical-align: top;">Example</th>
        <th style="text-align: left; vertical-align: top;">Use cases</th>
      </tr>
    </thead>
    <tbody>
      <tr>
        <td style="vertical-align: top;">Advertiser</td>
        <td style="vertical-align: top;">Bike maker</td>
        <td style="vertical-align: top;">Products</td>
        <td style="vertical-align: top;">People who viewed product pages for a particular category of bike.</td>
        <td style="vertical-align: top;"><a href="#remarketing" title="Glossary entry for remarketing">Remarketing</a> to people
        who have previously interacted with the brand.</td>
      </tr>
      <tr>
        <td style="vertical-align: top;">Publisher</td>
        <td style="vertical-align: top;">News website</td>
        <td style="vertical-align: top;">Content</td>
        <td style="vertical-align: top;">People who read about cycling.</td>
        <td style="vertical-align: top;">Publishers can use first-party data to enable advertisers
          to buy ads that are relevant to readers on their site. A publisher-owned interest group
          could let publishers do the same even when those people are browsing other sites.
          Publishers may be able to charge for the ability to show ads to specific segments of their
          audience.</td>
      </tr>
      <tr>
        <td style="vertical-align: top;">Adtech</td>
        <td style="vertical-align: top;"><a href="#dsp" title="Glossary entry for dsp">DSP</a></td>
        <td style="vertical-align: top;">Category of products</td>
        <td style="vertical-align: top;">People who showed an interest in cycling gear.</td>
        <td style="vertical-align: top;">An adtech company might create and manage an interest group
          of people they believe are in the market for some category of item. This interest group
          could then be used to advertise products on sites that sell things in that category (and
          who work with the adtech company).</td>
      </tr>
    </tbody>
  </table>
</div>

<br>

{% endDetails %}


{: #buyer-detail}

{% Details %}

{% DetailsSummary %}
## What is a buyer?

{% endDetailsSummary %}

In FLEDGE, a party that owns an [interest group](#interest-group) and bids in an ad [auction](#).

For example:

* **[Advertiser](#advertiser)**: acting for itself.
* **[Demand-Side Platform](#dsp)** (DSP): acting for advertisers.
* **[Interest group owner](#interest-group-detail)**: working for multiple advertisers.

Buyers have three jobs:

* Choose whether to participate in an auction.
* Choose ads and calculate a bid.
* Report the auction outcome.

These jobs are done programmatically, in code provided by the buyer that is run during a FLEDGE ad
auction.

When a buyer asks a user's browser to add an interest group to the groups it is a member of (by calling the
JavaScript function `navigator.joinAdInterestGroup()`) the buyer provides the browser with:
* A URL for bidding code, that will be used when the [seller](#seller) runs an [ad auction](#ad-auction).
* Potentially, URLs for [ad creatives](#creative) for the interest group. (Ad URLs may be added
later via an update.)
* A list of data [keys](#key-value), and the URL of the buyer's [trusted server](#trusted-server),
to enable bidding code to get realtime data during an auction.

The buyer's code can also include a `reportWin()` function to report the auction outcome.

{% endDetails %}


{: #seller-detail}

{% Details %}

{% DetailsSummary %}
## Who runs an ad auction?

{% endDetailsSummary %}

There are multiple parties that might run an auction to sell ad space.

For example:

* **Content publisher**: acting for itself to host ad content on its website.
* **[Supply-side platform](#ssp)** (SSP): working with the publisher and providing other services.
* **Third-party script**: acting for a publisher, to enable participation in ad auctions.

With FLEDGE, an ad-space [seller](#seller) has three jobs:

* Enforce publisher rules: which buyers and which bids are eligible.
* Run auction logic: JavaScript run in [worklets](#worklet) to calculate a desirability score for each bid.
* Report the auction outcome.

These jobs are done programmatically, in code provided by the seller when it instigates an ad
auction by calling the JavaScript function `navigator.runAdAuction()`.

{% endDetails %}


{: #ad-auction}

{% Details %}

{% DetailsSummary %}
## How does a FLEDGE ad auction work?

{% endDetailsSummary %}

<br>

{: #auction-diagram}

The diagram below outlines each stage of a FLEDGE ad auction: <a href="https://wd.imgix.net/image/80mq7dk16vVEg8BBhsVe42n6zn82/roes4NP2gaUcEFD2uVlW.png?auto=format&w=1600"
title="Click to view a larger version of image" target="_blank">view a larger version</a>.

<figure class="w-figure">
  {% Img src="image/80mq7dk16vVEg8BBhsVe42n6zn82/roes4NP2gaUcEFD2uVlW.png", alt="Illustration providing
  an overview of each stage of a FLEDGE ad auction",
  width="800", height="481" %}
</figure>

<br>

In FLEDGE, an ad auction is a collection of small JavaScript programs the browser runs on the user's
device to choose an ad. To preserve privacy, all ad auction code from the seller and buyers is run
in isolated JavaScript [worklets](#worklet) that can't talk to the outside world.

An ad-space seller (such as a [supply-side platform](#ssp)) initiates a FLEDGE ad auction on a site
that sells ad space (such as a news site). The seller chooses buyers to participate in the auction,
indicates what space is for sale, and provides additional criteria for the ad. Each buyer is the
owner of an interest group.

The seller provides the browser with code to score bids, which includes each bid's value, the
[ad creative](#creative) URL, and other data returned from each buyer. During the auction, bidding
code from buyers and bid-scoring code from the seller can receive data from their
[trusted servers](#trusted-server). Once an ad is chosen and displayed (in a
[fenced frame](#fenced-frame) to preserve privacy) the seller and the winning bidder can report the
auction result.

### 1. A user visits a site that displays ads

### 2. The seller starts an auction

The **seller** calls the JavaScript function `navigator.runAdAuction()` to start an auction for an
available ad slot. The seller is likely to be the site's [SSP](#ssp), or the site itself. In the
auction configuration value passed to the function, the seller specifies which ad space is for
sale and who can bid, and provides a URL for code that scores bids.


### 3. Bidding code is run for each invited bidder

As explained in [How does FLEDGE work?](#joinAdInterestGroup), each interest group owner provides a
URL for code that can be used to bid in an ad auction, when the group owner called
`navigator.joinAdInterestGroup()`. That code must include a `generateBid()` function, which returns
a numerical bid and a URL for an [ad creative](#creative), along with other data. Bidding code can
receive realtime data from each bidder's [trusted server](#trusted-server), such as remaining ad
campaign budget.

### 4. The seller's code evaluates each buyer's bid

The `navigator.runAdAuction()` code (from step 2) must include a `scoreAd()` function, which is run
once for each ad and accompanying bid, to determine its desirability. The `scoreAd()` function is
run for every candidate ad, in the auction logic JavaScript code provided by the seller. This
function uses the bid value and other data returned by the `generateBid()` function in each buyer's
code (in the previous step). The seller may also receive realtime data from its 
[trusted server](#trusted-server).

For each ad, the `scoreAd()` function returns a number indicating its desirability. The most
desirable ad is the winner. Before an auction starts, the seller finds the best contextual ad for
the available ad slot. Part of its `scoreAd()` logic is to reject any ad that can't beat the
contextual winner.

### 5. The ad is displayed

For the winning ad, the auction code returns an *opaque* value, which can only be passed to a
[fenced frame](#fenced-frame) to render the ad. Neither the party selling the ad space nor the site
displaying the ad can inspect this value.

### 6. The auction result is reported by the seller and buyers

The seller's code from step 4 can include a definition of the function `reportResult()`. Each
buyer's code from step 3 can include a definition of `reportWin()`. The code within
`reportResult()` and `reportWin()` can include a call to `sendReportTo()`: this is a
[temporary measure](https://github.com/WICG/turtledove/blob/main/FLEDGE.md#5-event-level-reporting-for-now)
until aggregate reporting is available. The `sendReportTo()` function takes a URL as an argument
that is fetched to report the auction result.

{% Aside %}
A reporting mechanism for losing bidders is [under discussion](https://github.com/WICG/turtledove/blob/main/FLEDGE.md#53-losing-bidder-reporting).
{% endAside %}

{% endDetails %}


{: #trusted-server-detail}

{% Details %}

{% DetailsSummary %}
## What is a trusted server?

{% endDetailsSummary %}

In the context of the Privacy Sandbox, a trusted server is a secure environment to enable access to
data, while preserving privacy. A request to a trusted server cannot result in event-level logging,
or have other side effects.

To enable a party (such as a web browser during a FLEDGE auction) to ask questions that might reveal
sensitive information, a trusted server must provide:

-  **Policy approaches** such as mandatory code audits, or usage of servers only from trusted
   third parties.
-  **Technical guarantees** such as [secure multi-party computation](https://en.wikipedia.org/wiki/Secure_multi-party_computation)
or [secure enclaves](https://support.apple.com/en-gb/guide/security/sec59b0b31ff/web).

{% endDetails %}


{% Details %}

{% DetailsSummary %}
## How is realtime data incorporated into auctions?

{% endDetailsSummary %}

The [buyers](#buyer-detail) or [seller](#seller-detail) in an ad auction may need access to realtime
data. For example, bidders may want to calculate the remaining budget in an ad campaign, or the
seller may be required to check ad creatives against publisher policies.

To meet the privacy requirements of FLEDGE, realtime data required during an ad auction is provided
by [trusted servers](#trusted-server-detail). When each buyer calls `navigator.joinAdInterestGroup()`,
the buyer specifies a trusted server URL and specifies the data it will require from the
server during an auction. Likewise, when the seller runs an ad auction by calling
`navigator.runAdAuction()`, the seller provides a URL for its trusted server, and specifies the
data that will be required from the server.

The role and the ownership of the trusted server is still under discussion, so initial testing of
FLEDGE temporarily uses a ["Bring Your Own Server"](https://github.com/WICG/turtledove/blob/main/FLEDGE.md#3-buyers-provide-ads-and-bidding-functions-byos-for-now)
model.

{% endDetails %}



<br>

{: #glossary}

{% Details %}

{% DetailsSummary %}
## Glossary

{% endDetailsSummary %}

{: #ad-auction}

### Ad auction

In FLEDGE, an auction run by a [seller](#seller), in JavaScript code in the browser on
the user's device, to sell ad space on a site that displays ads.

{: #ad-creative}

### Ad creative

See [creative](#creative).

{: #ad-exchange}

### Ad exchange

A platform to automate buying and selling of ad inventory from multiple ad
networks.

{: #ad-inventory }

### Ad inventory

The spaces for ads that are available from a site that sells ad space.

{: #advertiser}

### Advertiser

A site that pays to advertise its products. In the example in this post, a custom bike maker.

{: #buyer }

### Buyer

A party bidding for ad space in an [ad auction](#ad-auction), likely to be a DSP, or maybe the
advertiser itself. Ad-space buyers own and manage interest groups. See
[What is an ad-space buyer?](#buyer-detail) for more detail.

{: #creative}

### Creative

Ad content: graphics, text, and/or video and audio.

{: #dsp }

### Demand-side platform (DSP)

An adtech service used to automate ad purchasing. DSPs are used by advertisers to buy
[ad impressions](https://en.wikipedia.org/wiki/Impression_(online_media)) across a range of
publisher sites. Publishers put their [ad inventory](#ad-inventory) up for sale through marketplaces
called ad exchanges, and DSPs decide programmatically which available ad impression makes most sense
for an advertiser to buy.

{: #fenced-frame}

### Fenced frame

A type of [frame](https://developer.mozilla.org/docs/Web/HTML/Element/iframe)
which can be used to display an ad, but can't interact with the page around it. The
[fenced frame proposal](https://github.com/shivanigithub/fenced-frame) is under discussion.

{: #interest-group}

### Interest group

A group of people with a common interest, such as a
[remarketing list](https://www.thinkwithgoogle.com/marketing-strategies/search/remarketing-lists-for-search-ads/).
Each FLEDGE interest group has an owner: an advertiser, publisher or adtech platform. The owner asks
the user's browser to join their interest group.

{: #publisher}

### Key-value

See [Trusted server](#key-value).

### Publisher

In the context of [the FLEDGE explainer](https://github.com/WICG/turtledove/blob/main/FLEDGE.md#:~:text=publisher),
a site that is paid to display ads. In the examples here, a news website.

{: #rtb}

### Real-time bidding (RTB)

An automated auction for buying and selling ad impressions on websites,
completed during page load.

{: #remarketing}

### Remarketing

Advertising to people who've already visited your site. For example, ads for a custom bike maker
could be shown to people who had previously viewed product pages on their site.

{: #seller }

### Seller

In FLEDGE, the party running an ad auction, likely to be an [SSP](#ssp) or maybe the publisher
itself.

{: #ssp }

### Supply-side platform, Sell-side platform (SSP)

An adtech service used to automate selling ad inventory. SSPs allow publishers to offer their
inventory (empty rectangles where ads will go) to multiple ad exchanges, DSPs, and networks. This
enables a wide range of potential buyers to bid for ad space.

{: #trusted-server}

### Trusted server

A server used to provide data, but with major restrictions to safeguard privacy, backed by technical
and policy guarantees. A request to a trusted server—such as a bidder in a FLEDGE ad auction
checking on the remaining budget for an ad campaign—cannot result in event-level logging, or have
other side effects.

{: #key-value}

When a buyer or seller makes a request to a trusted server, they specify the data they require from
the server as a list of 'keys'. The trusted server responds with a value for each key.

{: #worklet}

### Worklet

A small chunk of JavaScript, loaded from a single URL and run with restrictions. In particular, a
worklet cannot access the network, storage, cookies, or the web page on which it runs. Bidding
logic from ad-space [buyers](#buyer-detail), and ad desirability calculation by the ad-space
[seller](#seller-detail), is run in worklets when the seller calls the `navigator.runAdAuction()`
JavaScript function.

{% endDetails %}


<br>

{: #engage}

## Engage and share feedback

-  **GitHub**: Read the [proposal](https://github.com/WICG/turtledove/blob/master/FLEDGE.md),
   [raise questions and follow discussion](https://github.com/WICG/turtledove/issues).
-  **W3C**: Discuss industry use cases in the [Improving Web Advertising Business
   Group](https://www.w3.org/community/web-adv/participants).
-  **Developer support**: Ask questions and join discussions on the
   [Privacy Sandbox Developer Support repo](https://github.com/GoogleChromeLabs/privacy-sandbox-dev-support).


## Find out more

-  [FLEDGE API developer guide](/blog/fledge-api): reference guide to API usage.
-  [FLEDGE demo](https://fledge-demo.glitch.me): walkthrough of a basic FLEDGE deployment.
-  [The FLEDGE demo video](https://www.youtube.com/watch?v=znDD0gkdJyM&list=PLNYkxOF6rcICntazGfSVKSj5EwuR9w5Nv)
explains how the demo code works, and shows how to use Chrome DevTools for FLEDGE debugging.
-  [FLEDGE API technical explainer](https://github.com/WICG/turtledove/blob/master/FLEDGE.md)
-  [Digging into the Privacy Sandbox](https://web.dev/digging-into-the-privacy-sandbox)
-  [Intent to prototype](https://groups.google.com/a/chromium.org/g/blink-dev/c/w9hm8eQCmNI)

---

Photo by [Ray Hennessy](https://unsplash.com/@rayhennessy) on [Unsplash](https://unsplash.com/photos/GL6ORxDMswI).<|MERGE_RESOLUTION|>--- conflicted
+++ resolved
@@ -6,11 +6,7 @@
 description: >
   FLEDGE is a Privacy Sandbox proposal to serve remarketing and custom audience use cases, designed so it cannot be used by third parties to track user browsing behavior across sites. The API enables on-device auctions by the browser, to choose relevant ads from websites the user has previously visited.
 date: 2022-01-27
-<<<<<<< HEAD
-updated: 2022-03-22
-=======
-updated: 2022-03-21
->>>>>>> 7ceb6b5e
+updated: 2022-03-24
 authors:
   - samdutton
 ---
